--- conflicted
+++ resolved
@@ -11,13 +11,9 @@
     Configuration for training a sparse coder on a language model.
     """
 
-<<<<<<< HEAD
     activation: Literal[
         "groupmax", "topk", "topk_binary", "binary", "gumbel_binary", "optimal"
     ] = "topk"
-=======
-    activation: Literal["groupmax", "topk", "topk_binary", "binary"] = "topk"
->>>>>>> 3befd935
     """Activation function to use."""
 
     expansion_factor: int = 32
