import math
from collections import defaultdict
from dataclasses import asdict
from fnmatch import fnmatchcase
from typing import Sized

import torch
import torch.distributed as dist
from datasets import Dataset as HfDataset
from natsort import natsorted
from safetensors.torch import load_model
from torch import Tensor, nn
from torch.nn.parallel import DistributedDataParallel as DDP
from torch.utils.data import DataLoader
from tqdm.auto import tqdm
from transformers import PreTrainedModel, get_linear_schedule_with_warmup

from .config import TrainConfig
from .data import MemmapDataset
<<<<<<< HEAD
from .sae import Sae
from .utils import get_layer_list, resolve_widths, set_submodule


def gini_coefficient(x: torch.Tensor) -> torch.Tensor:
    """
    Compute the Gini coefficient for a 1D non-negative tensor.

    Args:
        x (torch.Tensor): A 1D tensor containing non-negative values.

    Returns:
        torch.Tensor: A scalar tensor containing the Gini coefficient.
    """
    assert torch.all(x >= 0)

    # Ensure x is 1D
    if x.dim() != 1:
        raise ValueError("Input must be a 1D tensor.")

    # Sort the tensor
    x_sorted, _ = torch.sort(x)
    n = x.numel()

    # Handle the edge case of all zeros or empty tensor
    total = x_sorted.sum()

    # Create an index tensor [1, 2, ..., n]
    indices = torch.arange(1, n + 1, dtype=x.dtype, device=x.device)

    # Compute Gini using the formula:
    # G = (2 * sum(i * x_i_sorted) / (n * sum(x_i))) - (n+1)/n
    gini = (2.0 * (indices * x_sorted).sum() / (n * total)) - (n + 1.0) / n

    return gini
=======
from .sae import SparseCoder
from .utils import get_layer_list, resolve_widths
>>>>>>> 59f13aa0


class Trainer:
    def __init__(
        self,
        cfg: TrainConfig,
        dataset: HfDataset | MemmapDataset,
        model: PreTrainedModel,
    ):
        # Store the whole model, including any potential causal LM wrapper
        self.model = model

        if cfg.hookpoints:
            assert not cfg.layers, "Cannot specify both `hookpoints` and `layers`."

            # Replace wildcard patterns
            raw_hookpoints = []
            for name, _ in model.base_model.named_modules():
                if any(fnmatchcase(name, pat) for pat in cfg.hookpoints):
                    raw_hookpoints.append(name)

            # Natural sort to impose a consistent order
            cfg.hookpoints = natsorted(raw_hookpoints)
            if cfg.layer_stride > 1:
                cfg.hookpoints = cfg.hookpoints[:: cfg.layer_stride]
        else:
            # If no layers are specified, train on all of them
            if not cfg.layers:
                N = model.config.num_hidden_layers
                cfg.layers = list(range(0, N, cfg.layer_stride))

            # Now convert layers to hookpoints
            layers_name, _ = get_layer_list(model)
            cfg.hookpoints = [f"{layers_name}.{i}" for i in cfg.layers]

        self.cfg = cfg
        self.dataset = dataset
        self.distribute_modules()

        N = len(cfg.hookpoints)
        assert isinstance(dataset, Sized)
        num_examples = len(dataset)

        device = model.device
        input_widths = resolve_widths(model, cfg.hookpoints)
        unique_widths = set(input_widths.values())

        if cfg.distribute_modules and len(unique_widths) > 1:
            # dist.all_to_all requires tensors to have the same shape across ranks
            raise ValueError(
                f"All modules must output tensors of the same shape when using "
                f"`distribute_modules=True`, got {unique_widths}"
            )

        # Initialize all the SAEs
        print(f"Initializing SAEs with random seed(s) {cfg.init_seeds}")
        self.saes = {}
        for hook in self.local_hookpoints():
            for seed in cfg.init_seeds:
                torch.manual_seed(seed)

                # Add suffix to the name to disambiguate multiple seeds
                name = f"{hook}/seed{seed}" if len(cfg.init_seeds) > 1 else hook
                self.saes[name] = SparseCoder(
                    input_widths[hook], cfg.sae, device, dtype=torch.float32
                )

<<<<<<< HEAD
        # Re-initialize the decoder for transcoder training. By default the Sae class
        # initializes the decoder with the transpose of the encoder.
        if cfg.transcode:
            for sae in self.saes.values():
                assert sae.W_dec is not None
                # nn.init.orthogonal_(sae.encoder.weight.data)
                # sae.W_dec.data = sae.encoder.weight.data.clone()
                nn.init.orthogonal_(sae.W_dec.data)
                # sae.W_dec.data.zero_()
                # nn.init.kaiming_normal_(sae.W_dec.data)

=======
>>>>>>> 59f13aa0
        pgs = [
            {
                "params": sae.parameters(),
                # Auto-select LR using 1 / sqrt(d) scaling law from Fig 3 of the paper
                "lr": cfg.lr or 2e-4 / (sae.num_latents / (2**14)) ** 0.5,
            }
            for sae in self.saes.values()
        ]

        # Dedup the learning rates we're using, sort them, round to 2 decimal places
        lrs = [f"{lr:.2e}" for lr in sorted(set(pg["lr"] for pg in pgs))]
        print(f"Learning rates: {lrs}" if len(lrs) > 1 else f"Learning rate: {lrs[0]}")

        try:
            from bitsandbytes.optim import Adam8bit as Adam

            print("Using 8-bit Adam from bitsandbytes")
        except ImportError:
            from torch.optim import Adam

            print("bitsandbytes 8-bit Adam not available, using torch.optim.Adam")
            print("Run `pip install bitsandbytes` for less memory usage.")

        self.global_step = 0
        self.num_tokens_since_fired = {
            name: torch.zeros(sae.num_latents, device=device, dtype=torch.long)
            for name, sae in self.saes.items()
        }
        self.optimizer = Adam(pgs)
        self.lr_scheduler = get_linear_schedule_with_warmup(
            self.optimizer, 0, num_examples // cfg.batch_size  # cfg.lr_warmup_steps
        )

    def load_state(self, path: str):
        """Load the trainer state from disk."""
        device = self.model.device

        # Load the train state first so we can print the step number
        train_state = torch.load(
            f"{path}/state.pt", map_location=device, weights_only=True
        )
        self.global_step = train_state["global_step"]
        self.num_tokens_since_fired = train_state["num_tokens_since_fired"]

        print(
            f"\033[92mResuming training at step {self.global_step} from '{path}'\033[0m"
        )

        lr_state = torch.load(
            f"{path}/lr_scheduler.pt", map_location=device, weights_only=True
        )
        torch.load(f"{path}/optimizer.pt", map_location=device, weights_only=True)
        # self.optimizer.load_state_dict(opt_state)
        self.lr_scheduler.load_state_dict(lr_state)

        for name, sae in self.saes.items():
            load_model(sae, f"{path}/{name}/sae.safetensors", device=str(device))

    def fit(self):
        # Use Tensor Cores even for fp32 matmuls
        torch.set_float32_matmul_precision("high")

        # Make sure the model is frozen
        self.model.requires_grad_(False)

        rank_zero = not dist.is_initialized() or dist.get_rank() == 0
        ddp = dist.is_initialized() and not self.cfg.distribute_modules

        if self.cfg.log_to_wandb and rank_zero:
            try:
                import wandb

                wandb.init(
                    name=self.cfg.run_name,
                    project="sae",
                    config=asdict(self.cfg),
                    save_code=True,
                )
            except ImportError:
                print("Weights & Biases not installed, skipping logging.")
                self.cfg.log_to_wandb = False

        num_sae_params = sum(
            p.numel() for s in self.saes.values() for p in s.parameters()
        )
        num_model_params = sum(p.numel() for p in self.model.parameters())
        print(f"Number of SAE parameters: {num_sae_params:_}")
        print(f"Number of model parameters: {num_model_params:_}")

        num_batches = len(self.dataset) // self.cfg.batch_size
        if self.global_step > 0:
            assert hasattr(self.dataset, "select"), "Dataset must implement `select`"

            n = self.global_step * self.cfg.batch_size
            ds = self.dataset.select(range(n, len(self.dataset)))  # type: ignore
        else:
            ds = self.dataset

        device = self.model.device
        dl = DataLoader(
            ds,  # type: ignore
            batch_size=self.cfg.batch_size,
            # NOTE: We do not shuffle here for reproducibility; the dataset should
            # be shuffled before passing it to the trainer.
            shuffle=False,
        )
        pbar = tqdm(
            desc="Training",
            disable=not rank_zero,
            initial=self.global_step,
            total=num_batches,
        )

        did_fire = {
            name: torch.zeros(sae.num_latents, device=device, dtype=torch.bool)
            for name, sae in self.saes.items()
        }
        fire_counts = {
            name: torch.zeros(sae.num_latents, device=device, dtype=torch.long)
            for name, sae in self.saes.items()
        }

        acc_steps = self.cfg.grad_acc_steps * self.cfg.micro_acc_steps
        denom = acc_steps * self.cfg.wandb_log_frequency
        num_tokens_in_step = 0

        # For logging purposes
        avg_auxk_loss = defaultdict(float)
        avg_fvu = defaultdict(float)
        avg_multi_topk_fvu = defaultdict(float)
        aux_loss = 0.0

        if self.cfg.end_to_end:
            batch = next(iter(dl))
            x = batch["input_ids"].to(device)

            clean_loss = self.model(x, labels=x).loss
            self.maybe_all_reduce(clean_loss)
            if rank_zero:
                print(f"Initial CE loss: {clean_loss.item():.4f}")

            # If doing end-to-end, then we don't actually want to run the modules that
            # we're replacing
            for point in self.cfg.hookpoints:
                set_submodule(self.model.base_model, point, nn.Identity())

        name_to_module = {
            name: self.model.base_model.get_submodule(name)
            for name in self.cfg.hookpoints
        }
        maybe_wrapped: dict[str, DDP] | dict[str, SparseCoder] = {}
        module_to_name = {v: k for k, v in name_to_module.items()}

        def hook(module: nn.Module, inputs, outputs):
            nonlocal aux_loss
            aux_out = None

            # Maybe unpack tuple inputs and outputs
            if isinstance(inputs, tuple):
                inputs = inputs[0]
            if isinstance(outputs, tuple):
                outputs, *aux_out = outputs

            # Name may optionally contain a suffix of the form /seedN where N is an
            # integer. We only care about the part before the slash.
            name = module_to_name[module]

<<<<<<< HEAD
            # Remember the original output shape since we'll need it for e2e training
            out_shape = outputs.shape

            # Flatten the batch and sequence dimensions
            outputs = outputs.flatten(0, 1)
            inputs = inputs.flatten(0, 1) if self.cfg.transcode else outputs
            raw = self.saes[name]

            # On the first iteration, initialize the encoder and decoder biases
            if self.global_step == 0:
                # Ensure the preactivations are centered at initialization
                # This is mathematically equivalent to Anthropic's proposal of
                # subtracting the decoder bias
                mean = self.maybe_all_reduce(inputs.mean(0)).to(raw.dtype)
                mean_image = -mean @ raw.encoder.weight.data.T
                raw.encoder.bias.data = mean_image

                mean = self.maybe_all_reduce(outputs.mean(0))
                raw.b_dec.data = mean.to(raw.dtype)

            # Make sure the W_dec is still unit-norm if we're autoencoding
            if raw.cfg.normalize_decoder and not self.cfg.transcode:
                raw.set_decoder_norm_to_unit_norm()

            wrapped = maybe_wrapped[name]
            out = wrapped(
                x=inputs,
                y=outputs,
                dead_mask=(
                    self.num_tokens_since_fired[name] > self.cfg.dead_feature_threshold
                    if self.cfg.auxk_alpha > 0
                    else None
                ),
            )
            avg_fvu[name] += float(self.maybe_all_reduce(out.fvu.detach()) / denom)
            if self.cfg.auxk_alpha > 0:
                avg_auxk_loss[name] += float(
                    self.maybe_all_reduce(out.auxk_loss.detach()) / denom
                )
            if self.cfg.sae.multi_topk:
                avg_multi_topk_fvu[name] += float(
                    self.maybe_all_reduce(out.multi_topk_fvu.detach()) / denom
                )

            counts = fire_counts[name]
            counts += torch.bincount(
                out.latent_indices.flatten(), minlength=len(counts)
            )
            self.maybe_all_reduce(counts, "sum")

            # Update the did_fire mask
            did_fire[name][out.latent_indices.flatten()] = True
            self.maybe_all_reduce(did_fire[name], "max")  # max is boolean "any"

            if self.cfg.end_to_end:
                # Replace the normal output with the SAE output
                output = out.sae_out.reshape(out_shape).type_as(outputs)
                return (output, *aux_out) if aux_out is not None else output

            # Do a "local" backward pass if we're not training end-to-end
            loss = (
                out.fvu + self.cfg.auxk_alpha * out.auxk_loss + out.multi_topk_fvu / 8
            )
            loss.div(acc_steps).backward()
=======
            # Remember the inputs if we're training a transcoder
            if self.cfg.sae.transcode:
                input_dict[name] = inputs.flatten(0, 1)
>>>>>>> 59f13aa0

        for batch in dl:
            x = batch["input_ids"].to(device)

            if not maybe_wrapped:
                # Wrap the SAEs with Distributed Data Parallel. We have to do this
                # after we set the decoder bias, otherwise DDP will not register
                # gradients flowing to the bias after the first step.
                maybe_wrapped = (
                    {
                        name: DDP(
                            sae,
                            device_ids=[dist.get_rank()],
                            find_unused_parameters=self.cfg.end_to_end,
                        )
                        for name, sae in self.saes.items()
                    }
                    if ddp
                    else self.saes
                )

            # Bookkeeping for dead feature detection
            N = x.numel()
            num_tokens_in_step += N

            # Forward pass on the model to get the next batch of activations
            handles = [
                mod.register_forward_hook(hook) for mod in name_to_module.values()
            ]
            try:
                ce_loss = None

<<<<<<< HEAD
                # If we're training end-to-end, we need to pass the labels to the model
                # and do a backward pass through the entire model.
                if self.cfg.end_to_end:
                    ce_loss = self.model(x, labels=x).loss
=======
            if self.cfg.distribute_modules:
                input_dict = self.scatter_hiddens(input_dict)
                output_dict = self.scatter_hiddens(output_dict)

            for name, raw in self.saes.items():
                # Name may optionally contain a suffix of the form /seedN where N is an
                # integer. We only care about the part before the slash.
                hookpoint, _, _ = name.partition("/")

                # 'inputs' is distinct from outputs iff we're transcoding
                outputs = output_dict[hookpoint]
                inputs = input_dict.get(name, outputs)

                # On the first iteration, initialize the decoder bias
                if self.global_step == 0:
                    mean = self.maybe_all_reduce(outputs.mean(0))
                    raw.b_dec.data = mean.to(raw.dtype)

                if not maybe_wrapped:
                    # Wrap the SAEs with Distributed Data Parallel. We have to do this
                    # after we set the decoder bias, otherwise DDP will not register
                    # gradients flowing to the bias after the first step.
                    maybe_wrapped = (
                        {
                            name: DDP(sae, device_ids=[dist.get_rank()])
                            for name, sae in self.saes.items()
                        }
                        if ddp
                        else self.saes
                    )

                # Make sure the W_dec is still unit-norm if we're autoencoding
                if raw.cfg.normalize_decoder and not self.cfg.sae.transcode:
                    raw.set_decoder_norm_to_unit_norm()

                acc_steps = self.cfg.grad_acc_steps * self.cfg.micro_acc_steps
                denom = acc_steps * self.cfg.wandb_log_frequency
                wrapped = maybe_wrapped[name]

                # Save memory by chunking the activations
                in_chunks = inputs.chunk(self.cfg.micro_acc_steps)
                out_chunks = outputs.chunk(self.cfg.micro_acc_steps)
                for in_chunk, out_chunk in zip(in_chunks, out_chunks):
                    out = wrapped(
                        x=in_chunk,
                        y=out_chunk,
                        dead_mask=(
                            self.num_tokens_since_fired[name]
                            > self.cfg.dead_feature_threshold
                            if self.cfg.auxk_alpha > 0
                            else None
                        ),
                    )

                    avg_fvu[name] += float(
                        self.maybe_all_reduce(out.fvu.detach()) / denom
                    )
                    if self.cfg.auxk_alpha > 0:
                        avg_auxk_loss[name] += float(
                            self.maybe_all_reduce(out.auxk_loss.detach()) / denom
                        )
                    if self.cfg.sae.multi_topk:
                        avg_multi_topk_fvu[name] += float(
                            self.maybe_all_reduce(out.multi_topk_fvu.detach()) / denom
                        )
>>>>>>> 59f13aa0

                    alpha = self.cfg.local_loss_weight
                    loss = (
                        # Normalize the CE loss by log(vocab_size) to compare with FVU
                        (1 - alpha) * ce_loss / math.log(self.model.config.vocab_size)
                        +
                        # Normalize the aux loss by the number of SAEs
                        alpha * aux_loss / len(self.saes)
                    )
                    loss.div(acc_steps).backward()
                else:
                    self.model(x)
            finally:
                aux_loss = 0.0
                for handle in handles:
                    handle.remove()

<<<<<<< HEAD
            # if self.cfg.distribute_modules:
            #    input_dict = self.scatter_hiddens(input_dict)
            #    output_dict = self.scatter_hiddens(output_dict)
=======
                    # Update the did_fire mask
                    did_fire[name][out.latent_indices.flatten()] = True
                    self.maybe_all_reduce(did_fire[name], "max")  # max is boolean "any"

                # Clip gradient norm independently for each sparse coder
                torch.nn.utils.clip_grad_norm_(raw.parameters(), 1.0)
>>>>>>> 59f13aa0

            # Check if we need to actually do a training step
            step, substep = divmod(self.global_step + 1, self.cfg.grad_acc_steps)
            if substep == 0:
                if self.cfg.sae.normalize_decoder and not self.cfg.sae.transcode:
                    for sae in self.saes.values():
                        sae.remove_gradient_parallel_to_decoder_directions()

                self.optimizer.step()
                self.optimizer.zero_grad()
                self.lr_scheduler.step()

                ###############
                with torch.no_grad():
                    # Update the dead feature mask
                    for name, counts in self.num_tokens_since_fired.items():
                        counts += num_tokens_in_step
                        counts[did_fire[name]] = 0

                    # Reset stats for this step
                    num_tokens_in_step = 0
                    for mask in did_fire.values():
                        mask.zero_()

                if (
                    self.cfg.log_to_wandb
                    and (step + 1) % self.cfg.wandb_log_frequency == 0
                ):
                    info = {}
                    if ce_loss is not None:
                        info["ce_loss"] = ce_loss.item()

                    for name in self.saes:
                        mask = (
                            self.num_tokens_since_fired[name]
                            > self.cfg.dead_feature_threshold
                        )

                        info.update(
                            {
                                f"fvu/{name}": avg_fvu[name],
                                f"dead_pct/{name}": mask.mean(
                                    dtype=torch.float32
                                ).item(),
                                f"gini/{name}": gini_coefficient(
                                    fire_counts[name]
                                ).item(),
                            }
                        )
                        fire_counts[name].zero_()
                        if self.cfg.auxk_alpha > 0:
                            info[f"auxk/{name}"] = avg_auxk_loss[name]
                        if self.cfg.sae.multi_topk:
                            info[f"multi_topk_fvu/{name}"] = avg_multi_topk_fvu[name]

                    avg_auxk_loss.clear()
                    avg_fvu.clear()
                    avg_multi_topk_fvu.clear()

                    if self.cfg.distribute_modules:
                        outputs = [{} for _ in range(dist.get_world_size())]
                        dist.gather_object(info, outputs if rank_zero else None)
                        info.update({k: v for out in outputs for k, v in out.items()})

                    if rank_zero:
                        wandb.log(info, step=step)

                if (step + 1) % self.cfg.save_every == 0:
                    self.save()

            self.global_step += 1
            pbar.update()

        self.save()
        pbar.close()

    def local_hookpoints(self) -> list[str]:
        return (
            self.module_plan[dist.get_rank()]
            if self.module_plan
            else self.cfg.hookpoints
        )

    def maybe_all_cat(self, x: Tensor) -> Tensor:
        """Concatenate a tensor across all processes."""
        if not dist.is_initialized() or self.cfg.distribute_modules:
            return x

        buffer = x.new_empty([dist.get_world_size() * x.shape[0], *x.shape[1:]])
        dist.all_gather_into_tensor(buffer, x)
        return buffer

    def maybe_all_reduce(self, x: Tensor, op: str = "mean") -> Tensor:
        if not dist.is_initialized() or self.cfg.distribute_modules:
            return x

        if op == "sum":
            dist.all_reduce(x, op=dist.ReduceOp.SUM)
        elif op == "mean":
            dist.all_reduce(x, op=dist.ReduceOp.SUM)
            x /= dist.get_world_size()
        elif op == "max":
            dist.all_reduce(x, op=dist.ReduceOp.MAX)
        else:
            raise ValueError(f"Unknown reduction op '{op}'")

        return x

    def distribute_modules(self):
        """Prepare a plan for distributing modules across ranks."""
        if not self.cfg.distribute_modules:
            self.module_plan = []
            print(f"Training on modules: {self.cfg.hookpoints}")
            return

        layers_per_rank, rem = divmod(len(self.cfg.hookpoints), dist.get_world_size())
        assert rem == 0, "Number of modules must be divisible by world size"

        # Each rank gets a subset of the layers
        self.module_plan = [
            self.cfg.hookpoints[start : start + layers_per_rank]
            for start in range(0, len(self.cfg.hookpoints), layers_per_rank)
        ]
        for rank, modules in enumerate(self.module_plan):
            print(f"Rank {rank} modules: {modules}")

    def scatter_hiddens(self, hidden_dict: dict[str, Tensor]) -> dict[str, Tensor]:
        """Scatter & gather the hidden states across ranks."""
        # Short-circuit if we have no data
        if not hidden_dict:
            return hidden_dict

        outputs = [
            # Add a new leading "layer" dimension to each tensor
            torch.stack([hidden_dict[hook] for hook in hookpoints], dim=1)
            for hookpoints in self.module_plan
        ]
        local_hooks = self.module_plan[dist.get_rank()]
        shape = next(iter(hidden_dict.values())).shape

        # Allocate one contiguous buffer to minimize memcpys
        buffer = outputs[0].new_empty(
            # The (micro)batch size times the world size
            shape[0] * dist.get_world_size(),
            # The number of layers we expect to receive
            len(local_hooks),
            # All other dimensions
            *shape[1:],
        )

        # Perform the all-to-all scatter
        inputs = buffer.split([len(output) for output in outputs])
        dist.all_to_all([x for x in inputs], outputs)

        # Return a list of results, one for each layer
        return {hook: buffer[:, i] for i, hook in enumerate(local_hooks)}

    def save(self):
        """Save the SAEs to disk."""

        path = self.cfg.run_name or "sae-ckpts"
        rank_zero = not dist.is_initialized() or dist.get_rank() == 0

        if rank_zero or self.cfg.distribute_modules:
            print("Saving checkpoint")

            for name, sae in self.saes.items():
                assert isinstance(sae, SparseCoder)

                sae.save_to_disk(f"{path}/{name}")

        if rank_zero:
            torch.save(self.lr_scheduler.state_dict(), f"{path}/lr_scheduler.pt")
            torch.save(self.optimizer.state_dict(), f"{path}/optimizer.pt")
            torch.save(
                {
                    "global_step": self.global_step,
                    "num_tokens_since_fired": self.num_tokens_since_fired,
                },
                f"{path}/state.pt",
            )

            self.cfg.save_json(f"{path}/config.json")

        # Barrier to ensure all ranks have saved before continuing
        if dist.is_initialized():
            dist.barrier()


# Support old name for compatibility
SaeTrainer = Trainer<|MERGE_RESOLUTION|>--- conflicted
+++ resolved
@@ -17,8 +17,7 @@
 
 from .config import TrainConfig
 from .data import MemmapDataset
-<<<<<<< HEAD
-from .sae import Sae
+from .sae import SparseCoder
 from .utils import get_layer_list, resolve_widths, set_submodule
 
 
@@ -53,10 +52,6 @@
     gini = (2.0 * (indices * x_sorted).sum() / (n * total)) - (n + 1.0) / n
 
     return gini
-=======
-from .sae import SparseCoder
-from .utils import get_layer_list, resolve_widths
->>>>>>> 59f13aa0
 
 
 class Trainer:
@@ -124,20 +119,6 @@
                     input_widths[hook], cfg.sae, device, dtype=torch.float32
                 )
 
-<<<<<<< HEAD
-        # Re-initialize the decoder for transcoder training. By default the Sae class
-        # initializes the decoder with the transpose of the encoder.
-        if cfg.transcode:
-            for sae in self.saes.values():
-                assert sae.W_dec is not None
-                # nn.init.orthogonal_(sae.encoder.weight.data)
-                # sae.W_dec.data = sae.encoder.weight.data.clone()
-                nn.init.orthogonal_(sae.W_dec.data)
-                # sae.W_dec.data.zero_()
-                # nn.init.kaiming_normal_(sae.W_dec.data)
-
-=======
->>>>>>> 59f13aa0
         pgs = [
             {
                 "params": sae.parameters(),
@@ -305,7 +286,6 @@
             # integer. We only care about the part before the slash.
             name = module_to_name[module]
 
-<<<<<<< HEAD
             # Remember the original output shape since we'll need it for e2e training
             out_shape = outputs.shape
 
@@ -370,11 +350,6 @@
                 out.fvu + self.cfg.auxk_alpha * out.auxk_loss + out.multi_topk_fvu / 8
             )
             loss.div(acc_steps).backward()
-=======
-            # Remember the inputs if we're training a transcoder
-            if self.cfg.sae.transcode:
-                input_dict[name] = inputs.flatten(0, 1)
->>>>>>> 59f13aa0
 
         for batch in dl:
             x = batch["input_ids"].to(device)
@@ -407,78 +382,10 @@
             try:
                 ce_loss = None
 
-<<<<<<< HEAD
                 # If we're training end-to-end, we need to pass the labels to the model
                 # and do a backward pass through the entire model.
                 if self.cfg.end_to_end:
                     ce_loss = self.model(x, labels=x).loss
-=======
-            if self.cfg.distribute_modules:
-                input_dict = self.scatter_hiddens(input_dict)
-                output_dict = self.scatter_hiddens(output_dict)
-
-            for name, raw in self.saes.items():
-                # Name may optionally contain a suffix of the form /seedN where N is an
-                # integer. We only care about the part before the slash.
-                hookpoint, _, _ = name.partition("/")
-
-                # 'inputs' is distinct from outputs iff we're transcoding
-                outputs = output_dict[hookpoint]
-                inputs = input_dict.get(name, outputs)
-
-                # On the first iteration, initialize the decoder bias
-                if self.global_step == 0:
-                    mean = self.maybe_all_reduce(outputs.mean(0))
-                    raw.b_dec.data = mean.to(raw.dtype)
-
-                if not maybe_wrapped:
-                    # Wrap the SAEs with Distributed Data Parallel. We have to do this
-                    # after we set the decoder bias, otherwise DDP will not register
-                    # gradients flowing to the bias after the first step.
-                    maybe_wrapped = (
-                        {
-                            name: DDP(sae, device_ids=[dist.get_rank()])
-                            for name, sae in self.saes.items()
-                        }
-                        if ddp
-                        else self.saes
-                    )
-
-                # Make sure the W_dec is still unit-norm if we're autoencoding
-                if raw.cfg.normalize_decoder and not self.cfg.sae.transcode:
-                    raw.set_decoder_norm_to_unit_norm()
-
-                acc_steps = self.cfg.grad_acc_steps * self.cfg.micro_acc_steps
-                denom = acc_steps * self.cfg.wandb_log_frequency
-                wrapped = maybe_wrapped[name]
-
-                # Save memory by chunking the activations
-                in_chunks = inputs.chunk(self.cfg.micro_acc_steps)
-                out_chunks = outputs.chunk(self.cfg.micro_acc_steps)
-                for in_chunk, out_chunk in zip(in_chunks, out_chunks):
-                    out = wrapped(
-                        x=in_chunk,
-                        y=out_chunk,
-                        dead_mask=(
-                            self.num_tokens_since_fired[name]
-                            > self.cfg.dead_feature_threshold
-                            if self.cfg.auxk_alpha > 0
-                            else None
-                        ),
-                    )
-
-                    avg_fvu[name] += float(
-                        self.maybe_all_reduce(out.fvu.detach()) / denom
-                    )
-                    if self.cfg.auxk_alpha > 0:
-                        avg_auxk_loss[name] += float(
-                            self.maybe_all_reduce(out.auxk_loss.detach()) / denom
-                        )
-                    if self.cfg.sae.multi_topk:
-                        avg_multi_topk_fvu[name] += float(
-                            self.maybe_all_reduce(out.multi_topk_fvu.detach()) / denom
-                        )
->>>>>>> 59f13aa0
 
                     alpha = self.cfg.local_loss_weight
                     loss = (
@@ -496,18 +403,9 @@
                 for handle in handles:
                     handle.remove()
 
-<<<<<<< HEAD
             # if self.cfg.distribute_modules:
             #    input_dict = self.scatter_hiddens(input_dict)
             #    output_dict = self.scatter_hiddens(output_dict)
-=======
-                    # Update the did_fire mask
-                    did_fire[name][out.latent_indices.flatten()] = True
-                    self.maybe_all_reduce(did_fire[name], "max")  # max is boolean "any"
-
-                # Clip gradient norm independently for each sparse coder
-                torch.nn.utils.clip_grad_norm_(raw.parameters(), 1.0)
->>>>>>> 59f13aa0
 
             # Check if we need to actually do a training step
             step, substep = divmod(self.global_step + 1, self.cfg.grad_acc_steps)
