--- conflicted
+++ resolved
@@ -21,148 +21,6 @@
 
 
 class BinaryFusedEncoder(torch.autograd.Function):
-    @staticmethod
-    @torch.autocast(
-        "cuda", dtype=torch.bfloat16, enabled=torch.cuda.is_bf16_supported()
-    )
-    def forward(
-        ctx,
-        input,
-        weight,
-        bias,
-        k: int,
-        threshold: Tensor,
-        ste_activation: Literal["sigmoid", "rectangle"] = "sigmoid",
-<<<<<<< HEAD
-=======
-        ste_temperature: float = 1.0,
->>>>>>> 3befd935
-    ):
-        """
-        input:  (N, D)
-        weight: (M, D)
-        bias:   (M,)
-        k:      int (number of top elements to select along dim=1)
-        """
-<<<<<<< HEAD
-        preacts = F.relu(F.linear(input, weight, bias))
-=======
-        preacts = F.linear(input, weight, bias)  #  F.relu(
->>>>>>> 3befd935
-        # Get top-k values and indices for each row
-
-        topk_values, indices = torch.topk(preacts - threshold, k, dim=1, sorted=False)
-        values = (topk_values > 0).float()
-
-        # Save tensors needed for the backward pass
-        ctx.save_for_backward(
-            input, weight, bias, values, indices, threshold, topk_values
-        )
-        ctx.k = k
-        ctx.ste_activation = ste_activation
-<<<<<<< HEAD
-=======
-        ctx.ste_temperature = ste_temperature
->>>>>>> 3befd935
-        return values, indices, preacts
-
-    @staticmethod
-    @torch.autocast(
-        "cuda", dtype=torch.bfloat16, enabled=torch.cuda.is_bf16_supported()
-    )
-    def backward(ctx, grad_values, grad_indices, grad_preacts):  # bandwidth: float = 2.
-        input, weight, bias, values, indices, threshold, topk_values = ctx.saved_tensors
-<<<<<<< HEAD
-        grad_input = grad_weight = grad_bias = None
-
-        if ctx.ste_activation == "sigmoid":
-            ste_vals = torch.sigmoid(topk_values)
-            sigmoid_grad_wrt_vals = ste_vals * (1 - ste_vals)
-=======
-        ste_temperature = ctx.ste_temperature
-        grad_input = grad_weight = grad_bias = None
-
-        grad_threshold = torch.zeros_like(threshold)
-        if ctx.ste_activation == "sigmoid":
-            ste_grad_wrt_vals = torch.sigmoid(topk_values / ste_temperature)
-            sigmoid_grad_wrt_vals = ste_grad_wrt_vals * (1 - ste_grad_wrt_vals)
->>>>>>> 3befd935
-
-            # dL/dvals = dL/dsigmoid * dsigmoid/dvals
-            grad_values = grad_values * sigmoid_grad_wrt_vals
-
-            # dL/dthreshold = dL/dvals * dvals/dthreshold
-<<<<<<< HEAD
-            grad_threshold = torch.zeros_like(threshold)
-            grad_threshold.index_add_(0, indices.flatten(), -grad_values.flatten())
-        elif ctx.ste_activation == "rectangle":
-            ste_vals = rectangle(topk_values)
-            rect_grad_wrt_vals = ste_vals
-            grad_values = grad_values * rect_grad_wrt_vals
-
-            grad_threshold = (
-                -(threshold / 2.0) * rectangle((topk_values) / 2.0) * grad_values
-            )
-=======
-            grad_threshold.index_add_(0, indices.flatten(), -grad_values.flatten())
-        elif ctx.ste_activation == "rectangle":
-            # This is essentially always true for the first condition in rectangle
-            ste_grad_wrt_vals = rectangle(topk_values / ste_temperature)
-            grad_values = grad_values * ste_grad_wrt_vals
-
-            grad_threshold_vals = (
-                -(threshold[indices].flatten() / ste_temperature)
-                * grad_values.flatten()
-            )
-            grad_threshold.index_add_(0, indices.flatten(), grad_threshold_vals)
-        elif ctx.ste_activation == "re":
-            o = ste_temperature
-            ste_grad_wrt_vals = 1 / o * torch.abs(topk_values).pow((1 - o) / o)
-            grad_values = grad_values * ste_grad_wrt_vals
-            grad_threshold_vals = (
-                -(threshold[indices].flatten() / o) * grad_values.flatten()
-            )
-            grad_threshold.index_add_(0, indices.flatten(), grad_threshold_vals)
-        elif ctx.ste_activation == "identity":
-            grad_threshold_vals = (
-                -grad_values * threshold[indices]
-            ).flatten() / ste_temperature
-            grad_threshold.index_add_(0, indices.flatten(), grad_threshold_vals)
-
-        # --- Grad w.r.t. input ---
-        if ctx.needs_input_grad[0]:
-            grad_input = F.embedding_bag(
-                indices,
-                weight,
-                mode="sum",
-                per_sample_weights=grad_values.type_as(weight),
-            )
-
-        # --- Grad w.r.t. weight ---
-        if ctx.needs_input_grad[1]:
-            grad_weight = torch.zeros_like(weight)
-            # Compute contributions from each top-k element:
-            # computed as grad_values * input for each top-k location.
-            contributions = grad_values.unsqueeze(2) * input.unsqueeze(1)
-            _, _, D = contributions.shape
-            # Flatten contributions to shape (N*k, D)
-            contributions = contributions.reshape(-1, D)
-
-            # Accumulate contributions into the correct rows of grad_weight.
-            grad_weight.index_add_(0, indices.flatten(), contributions.type_as(weight))
-
-        # --- Grad w.r.t. bias ---
-        if bias is not None and ctx.needs_input_grad[2]:
-            grad_bias = torch.zeros_like(bias)
-            grad_bias.index_add_(
-                0, indices.flatten(), grad_values.flatten().type_as(bias)
-            )
-
-        # The k parameter is an int, so return None for its gradient.
-        return grad_input, grad_weight, grad_bias, None, grad_threshold, None, None
-
-
-class BinaryGroupMaxFusedEncoder(torch.autograd.Function):
     @staticmethod
     @torch.autocast(
         "cuda", dtype=torch.bfloat16, enabled=torch.cuda.is_bf16_supported()
@@ -186,12 +44,7 @@
         preacts = F.linear(input, weight, bias)  #  F.relu(
         # Get top-k values and indices for each row
 
-        # Group max
-        topk_values, indices = (preacts - threshold).unflatten(-1, (k, -1)).max(dim=-1)
-        num_latents = preacts.shape[1]
-        offsets = torch.arange(0, num_latents, num_latents // k, device=preacts.device)
-        indices = offsets + indices
-
+        topk_values, indices = torch.topk(preacts - threshold, k, dim=1, sorted=False)
         values = (topk_values > 0).float()
 
         # Save tensors needed for the backward pass
@@ -232,7 +85,6 @@
                 * grad_values.flatten()
             )
             grad_threshold.index_add_(0, indices.flatten(), grad_threshold_vals)
-
         elif ctx.ste_activation == "re":
             o = ste_temperature
             ste_grad_wrt_vals = 1 / o * torch.abs(topk_values).pow((1 - o) / o)
@@ -241,7 +93,11 @@
                 -(threshold[indices].flatten() / o) * grad_values.flatten()
             )
             grad_threshold.index_add_(0, indices.flatten(), grad_threshold_vals)
->>>>>>> 3befd935
+        elif ctx.ste_activation == "identity":
+            grad_threshold_vals = (
+                -grad_values * threshold[indices]
+            ).flatten() / ste_temperature
+            grad_threshold.index_add_(0, indices.flatten(), grad_threshold_vals)
 
         # --- Grad w.r.t. input ---
         if ctx.needs_input_grad[0]:
@@ -273,14 +129,10 @@
             )
 
         # The k parameter is an int, so return None for its gradient.
-<<<<<<< HEAD
-        return grad_input, grad_weight, grad_bias, None, grad_threshold
-=======
         return grad_input, grad_weight, grad_bias, None, grad_threshold, None, None
->>>>>>> 3befd935
-
-
-class FusedEncoder(torch.autograd.Function):
+
+
+class BinaryGroupMaxFusedEncoder(torch.autograd.Function):
     @staticmethod
     @torch.autocast(
         "cuda", dtype=torch.bfloat16, enabled=torch.cuda.is_bf16_supported()
@@ -291,11 +143,9 @@
         weight,
         bias,
         k: int,
-<<<<<<< HEAD
-        activation: Literal["groupmax", "topk", "topk_binary", "gumbel_binary"],
-=======
-        activation: Literal["groupmax", "topk", "topk_binary"],
->>>>>>> 3befd935
+        threshold: Tensor,
+        ste_activation: Literal["sigmoid", "rectangle"] = "sigmoid",
+        ste_temperature: float = 1.0,
     ):
         """
         input:  (N, D)
@@ -303,51 +153,64 @@
         bias:   (M,)
         k:      int (number of top elements to select along dim=1)
         """
-        preacts = F.relu(F.linear(input, weight, bias))
-
+        preacts = F.linear(input, weight, bias)  #  F.relu(
         # Get top-k values and indices for each row
-        if activation == "topk":
-<<<<<<< HEAD
-            values, indices = torch.topk(preacts, k, dim=1, sorted=False)
-            extra_ctx = ()
-=======
-            values, indices = torch.topk(preacts, k, dim=-1, sorted=False)
->>>>>>> 3befd935
-        elif activation == "groupmax":
-            values, indices = preacts.unflatten(-1, (k, -1)).max(dim=-1)
-
-            # torch.max gives us indices into each group, but we want indices into the
-            # flattened tensor. Add the offsets to get the correct indices.
-            num_latents = preacts.shape[1]
-            offsets = torch.arange(
-                0, num_latents, num_latents // k, device=preacts.device
-            )
-            indices = offsets + indices
-            extra_ctx = ()
-        elif activation == "gumbel_binary":
-            generator = torch.Generator(preacts.device)
-
-            extra_ctx = (generator,)
-        else:
-            raise ValueError(f"Unknown activation: {activation}")
+
+        # Group max
+        topk_values, indices = (preacts - threshold).unflatten(-1, (k, -1)).max(dim=-1)
+        num_latents = preacts.shape[1]
+        offsets = torch.arange(0, num_latents, num_latents // k, device=preacts.device)
+        indices = offsets + indices
+
+        values = (topk_values > 0).float()
 
         # Save tensors needed for the backward pass
-<<<<<<< HEAD
-        ctx.save_for_backward(input, weight, bias, values, indices, *extra_ctx)
-=======
-        ctx.save_for_backward(input, weight, bias, values, indices)
->>>>>>> 3befd935
+        ctx.save_for_backward(
+            input, weight, bias, values, indices, threshold, topk_values
+        )
         ctx.k = k
-        ctx.activation = activation
+        ctx.ste_activation = ste_activation
+        ctx.ste_temperature = ste_temperature
         return values, indices, preacts
 
-    @torch.autocast(
-        "cuda", dtype=torch.bfloat16, enabled=torch.cuda.is_bf16_supported()
-    )
-    @staticmethod
-    def backward(ctx, grad_values, grad_indices, grad_preacts):
-        input, weight, bias, values, indices = ctx.saved_tensors
+    @staticmethod
+    @torch.autocast(
+        "cuda", dtype=torch.bfloat16, enabled=torch.cuda.is_bf16_supported()
+    )
+    def backward(ctx, grad_values, grad_indices, grad_preacts):  # bandwidth: float = 2.
+        input, weight, bias, values, indices, threshold, topk_values = ctx.saved_tensors
+        ste_temperature = ctx.ste_temperature
         grad_input = grad_weight = grad_bias = None
+
+        grad_threshold = torch.zeros_like(threshold)
+        if ctx.ste_activation == "sigmoid":
+            ste_grad_wrt_vals = torch.sigmoid(topk_values / ste_temperature)
+            sigmoid_grad_wrt_vals = ste_grad_wrt_vals * (1 - ste_grad_wrt_vals)
+
+            # dL/dvals = dL/dsigmoid * dsigmoid/dvals
+            grad_values = grad_values * sigmoid_grad_wrt_vals
+
+            # dL/dthreshold = dL/dvals * dvals/dthreshold
+            grad_threshold.index_add_(0, indices.flatten(), -grad_values.flatten())
+        elif ctx.ste_activation == "rectangle":
+            # This is essentially always true for the first condition in rectangle
+            ste_grad_wrt_vals = rectangle(topk_values / ste_temperature)
+            grad_values = grad_values * ste_grad_wrt_vals
+
+            grad_threshold_vals = (
+                -(threshold[indices].flatten() / ste_temperature)
+                * grad_values.flatten()
+            )
+            grad_threshold.index_add_(0, indices.flatten(), grad_threshold_vals)
+
+        elif ctx.ste_activation == "re":
+            o = ste_temperature
+            ste_grad_wrt_vals = 1 / o * torch.abs(topk_values).pow((1 - o) / o)
+            grad_values = grad_values * ste_grad_wrt_vals
+            grad_threshold_vals = (
+                -(threshold[indices].flatten() / o) * grad_values.flatten()
+            )
+            grad_threshold.index_add_(0, indices.flatten(), grad_threshold_vals)
 
         # --- Grad w.r.t. input ---
         if ctx.needs_input_grad[0]:
@@ -379,6 +242,95 @@
             )
 
         # The k parameter is an int, so return None for its gradient.
+        return grad_input, grad_weight, grad_bias, None, grad_threshold, None, None
+
+
+class FusedEncoder(torch.autograd.Function):
+    @staticmethod
+    @torch.autocast(
+        "cuda", dtype=torch.bfloat16, enabled=torch.cuda.is_bf16_supported()
+    )
+    def forward(
+        ctx,
+        input,
+        weight,
+        bias,
+        k: int,
+        activation: Literal["groupmax", "topk", "topk_binary"],
+    ):
+        """
+        input:  (N, D)
+        weight: (M, D)
+        bias:   (M,)
+        k:      int (number of top elements to select along dim=1)
+        """
+        preacts = F.relu(F.linear(input, weight, bias))
+
+        # Get top-k values and indices for each row
+        if activation == "topk":
+            values, indices = torch.topk(preacts, k, dim=-1, sorted=False)
+        elif activation == "groupmax":
+            values, indices = preacts.unflatten(-1, (k, -1)).max(dim=-1)
+
+            # torch.max gives us indices into each group, but we want indices into the
+            # flattened tensor. Add the offsets to get the correct indices.
+            num_latents = preacts.shape[1]
+            offsets = torch.arange(
+                0, num_latents, num_latents // k, device=preacts.device
+            )
+            indices = offsets + indices
+            # extra_ctx = ()
+        elif activation == "gumbel_binary":
+            # generator = torch.Generator(preacts.device)
+            pass
+            # extra_ctx = (generator,)
+        else:
+            raise ValueError(f"Unknown activation: {activation}")
+
+        # Save tensors needed for the backward pass
+        ctx.save_for_backward(input, weight, bias, values, indices)
+        ctx.k = k
+        ctx.activation = activation
+        return values, indices, preacts
+
+    @torch.autocast(
+        "cuda", dtype=torch.bfloat16, enabled=torch.cuda.is_bf16_supported()
+    )
+    @staticmethod
+    def backward(ctx, grad_values, grad_indices, grad_preacts):
+        input, weight, bias, values, indices = ctx.saved_tensors
+        grad_input = grad_weight = grad_bias = None
+
+        # --- Grad w.r.t. input ---
+        if ctx.needs_input_grad[0]:
+            grad_input = F.embedding_bag(
+                indices,
+                weight,
+                mode="sum",
+                per_sample_weights=grad_values.type_as(weight),
+            )
+
+        # --- Grad w.r.t. weight ---
+        if ctx.needs_input_grad[1]:
+            grad_weight = torch.zeros_like(weight)
+            # Compute contributions from each top-k element:
+            # computed as grad_values * input for each top-k location.
+            contributions = grad_values.unsqueeze(2) * input.unsqueeze(1)
+            _, _, D = contributions.shape
+            # Flatten contributions to shape (N*k, D)
+            contributions = contributions.reshape(-1, D)
+
+            # Accumulate contributions into the correct rows of grad_weight.
+            grad_weight.index_add_(0, indices.flatten(), contributions.type_as(weight))
+
+        # --- Grad w.r.t. bias ---
+        if bias is not None and ctx.needs_input_grad[2]:
+            grad_bias = torch.zeros_like(bias)
+            grad_bias.index_add_(
+                0, indices.flatten(), grad_values.flatten().type_as(bias)
+            )
+
+        # The k parameter is an int, so return None for its gradient.
         return grad_input, grad_weight, grad_bias, None, None
 
 
@@ -400,11 +352,6 @@
     bias,
     k: int,
     threshold: Tensor,
-<<<<<<< HEAD
-) -> EncoderOutput:
-    return EncoderOutput(
-        *BinaryFusedEncoder.apply(input, weight, bias, k, threshold)  # type: ignore
-=======
     ste_activation: Literal["sigmoid", "rectangle"] = "sigmoid",
     ste_temperature: float = 1.0,
 ) -> EncoderOutput:
@@ -412,5 +359,4 @@
         *BinaryFusedEncoder.apply(
             input, weight, bias, k, threshold, ste_activation, ste_temperature
         )  # type: ignore
->>>>>>> 3befd935
     )